--- conflicted
+++ resolved
@@ -178,15 +178,9 @@
         "xdeepfm_quickstart": os.path.join(
             folder_notebooks, "00_quick_start", "xdeepfm_synthetic.ipynb"
         ),
-<<<<<<< HEAD
-        "dkn_quickstart": os.path.join(
-            folder_notebooks, "00_quick_start", "dkn.ipynb"
-        ),
         "vowpal_wabbit_deep_dive": os.path.join(
             folder_notebooks, "02_model", "vowpal_wabbit_deep_dive.ipynb"
         ),
-=======
         "dkn_quickstart": os.path.join(folder_notebooks, "00_quick_start", "dkn_synthetic.ipynb"),
->>>>>>> eb8adbe6
     }
     return paths
