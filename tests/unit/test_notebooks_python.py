--- conflicted
+++ resolved
@@ -44,12 +44,9 @@
 def test_surprise_deep_dive_runs(notebooks):
     notebook_path = notebooks["surprise_svd_deep_dive"]
     pm.execute_notebook(notebook_path, OUTPUT_NOTEBOOK, kernel_name=KERNEL_NAME)
-<<<<<<< HEAD
-=======
-
+    
 
 @pytest.mark.notebooks
 def test_vw_deep_dive_runs(notebooks):
     notebook_path = notebooks["vowpal_wabbit_deep_dive"]
-    pm.execute_notebook(notebook_path, OUTPUT_NOTEBOOK, kernel_name=KERNEL_NAME)
->>>>>>> a8477900
+    pm.execute_notebook(notebook_path, OUTPUT_NOTEBOOK, kernel_name=KERNEL_NAME)