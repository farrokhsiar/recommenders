# Copyright (c) Microsoft Corporation. All rights reserved.
# Licensed under the MIT License.

# To build the package, copy reco_utils/ directory under a src/ directory
# (see package_dir below). This is needed in order to get the package name correctly. 
# For pypi, replace README.md with reco_utils/README.md

from pathlib import Path
from setuptools import setup, find_packages
import time
from os import environ

here = Path(__file__).absolute().parent
version_data = {}
with open(here.joinpath("reco_utils", "__init__.py"), "r") as f:
    exec(f.read(), version_data)
version = version_data.get("__version__", "0.0")

# Get the long description from the README file
with open(here.joinpath("reco_utils", "README.md"), encoding="utf-8") as f:
    LONG_DESCRIPTION = f.read()

HASH = environ.get("HASH", None)
if HASH is not None:
    version += ".post" + str(int(time.time()))

name = environ.get("LIBRARY_NAME", "ms-recommenders")

install_requires = [
<<<<<<< HEAD
    "numpy>=1.14,<2",
    "pandas>1.0.3,<2",
    "scipy>=1.0.0,<2",
    "tqdm>=4.31.1,<5",
    "matplotlib>=2.2.2,<3",
    "scikit-learn>=0.22.1,<1",
    "numba>=0.38.1,<1",
    "lightfm>=1.15,<2",
    "lightgbm>=2.2.1,<3",
=======
    "bottleneck>=1.2.1,<2",
    "category_encoders>=1.3.0,<2",
    "cornac>=1.11.0,<2",
    "jinja2>=2,<3",
    "lightfm>=1.15,<2",
    "lightgbm>=2.2.1,<3",
    "nltk>=3.4,<4",
    "matplotlib>=2.2.2,<4",
>>>>>>> c908eed6
    "memory_profiler>=0.54.0,<1",
    "nltk>=3.4,<4",
    "pydocumentdb>=2.3.3<3",  # todo: replace with azure-cosmos
    "pymanopt>=0.2.5,<1",
    "scikit-surprise>=0.19.1,<2",
    "seaborn>=0.8.1,<1",
    "transformers>=2.5.0,<5",
    "bottleneck>=1.2.1,<2",
    "category_encoders>=1.3.0,<2",
    "jinja2>=2,<3",
    "pyyaml>=5.4.1,<6",
    "requests>=2.0.0,<3",
    "cornac>=1.1.2,<2",
]

# shared dependencies

extras_require = {
    "examples": [
        "azure.mgmt.cosmosdb>=0.8.0,<1",
        "hyperopt>=0.1.2,<1",
        "ipykernel>=4.6.1,<5",
        "jupyter>=1,<2",
        "locust>=1,<2",
        "papermill>=2.1.2,<3",
        "scrapbook>=0.5.0,<1.0.0",
    ],
    "gpu": [
        "nvidia-ml-py3>=7.352.0",
        "tensorflow-gpu==1.15.4",  # compiled with cuda 10.0
        "torch==1.2.0",  # last os-common version with cuda 10.0 support
        "fastai>=1.0.46,<2",
    ],
    "spark": [
        "databricks_cli>=0.8.6,<1",
        "pyarrow>=0.8.0,<1.0.0",
        "pyspark>=2.4.5,<3.0.0",
    ],
    "xlearn": [
        "cmake>=3.18.4.post1",
        "xlearn==0.40a1",
    ],
    "nni": [
        "nni==1.5"
    ]
}
# for the brave of heart
extras_require["all"] = list(set(sum([*extras_require.values()], [])))

# the following dependencies need additional testing
extras_require["experimental"] = [
    "vowpalwabbit>=8.9.0,<9",
]


setup(
    name=name,
    version=version,
    description="Recommender System Utilities",
    long_description=LONG_DESCRIPTION,
    long_description_content_type="text/markdown",
    url="https://github.com/microsoft/recommenders",
    project_urls={
        "Documentation": "https://microsoft-recommenders.readthedocs.io/en/stable/",
        "Wiki": "https://github.com/microsoft/recommenders/wiki"
    },
    author="RecoDev Team at Microsoft",
    author_email="RecoDevTeam@service.microsoft.com",
    classifiers=[
        "Development Status :: 4 - Beta",
        "Intended Audience :: Developers",
        "Intended Audience :: Information Technology",
        "Intended Audience :: Science/Research",
        "Topic :: Scientific/Engineering :: Artificial Intelligence",
        "Topic :: Software Development :: Libraries :: Python Modules",
        "License :: OSI Approved :: MIT License",
        "Programming Language :: Python :: 3.6",
<<<<<<< HEAD
        "Operating System :: Microsoft :: Windows",
        "Operating System :: POSIX :: Linux",
        "Operating System :: MacOS"
=======
        "Programming Language :: Python :: 3.7",
>>>>>>> c908eed6
    ],
    extras_require=extras_require,
    keywords="recommendations recommenders recommender system engine machine learning python spark gpu",
    install_requires=install_requires,
<<<<<<< HEAD
    package_dir={"": "src"},
    packages=find_packages(where="src"),
=======
    package_dir={"reco_utils": "reco_utils"},
    packages=find_packages(
        where=".", exclude=["tests", "tools", "examples", "contrib"]
    ),
>>>>>>> c908eed6
    python_requires=">=3.6, <4",
)<|MERGE_RESOLUTION|>--- conflicted
+++ resolved
@@ -2,7 +2,8 @@
 # Licensed under the MIT License.
 
 # To build the package, copy reco_utils/ directory under a src/ directory
-# (see package_dir below). This is needed in order to get the package name correctly. 
+# (see package_dir below). This is needed in order to get the package name
+# correctly.
 # For pypi, replace README.md with reco_utils/README.md
 
 from pathlib import Path
@@ -27,26 +28,15 @@
 name = environ.get("LIBRARY_NAME", "ms-recommenders")
 
 install_requires = [
-<<<<<<< HEAD
     "numpy>=1.14,<2",
     "pandas>1.0.3,<2",
     "scipy>=1.0.0,<2",
     "tqdm>=4.31.1,<5",
-    "matplotlib>=2.2.2,<3",
+    "matplotlib>=2.2.2,<4",
     "scikit-learn>=0.22.1,<1",
     "numba>=0.38.1,<1",
     "lightfm>=1.15,<2",
     "lightgbm>=2.2.1,<3",
-=======
-    "bottleneck>=1.2.1,<2",
-    "category_encoders>=1.3.0,<2",
-    "cornac>=1.11.0,<2",
-    "jinja2>=2,<3",
-    "lightfm>=1.15,<2",
-    "lightgbm>=2.2.1,<3",
-    "nltk>=3.4,<4",
-    "matplotlib>=2.2.2,<4",
->>>>>>> c908eed6
     "memory_profiler>=0.54.0,<1",
     "nltk>=3.4,<4",
     "pydocumentdb>=2.3.3<3",  # todo: replace with azure-cosmos
@@ -124,25 +114,15 @@
         "Topic :: Software Development :: Libraries :: Python Modules",
         "License :: OSI Approved :: MIT License",
         "Programming Language :: Python :: 3.6",
-<<<<<<< HEAD
         "Operating System :: Microsoft :: Windows",
         "Operating System :: POSIX :: Linux",
         "Operating System :: MacOS"
-=======
-        "Programming Language :: Python :: 3.7",
->>>>>>> c908eed6
     ],
     extras_require=extras_require,
-    keywords="recommendations recommenders recommender system engine machine learning python spark gpu",
+    keywords="recommendations recommenders recommender system engine "
+             "machine learning python spark gpu",
     install_requires=install_requires,
-<<<<<<< HEAD
     package_dir={"": "src"},
     packages=find_packages(where="src"),
-=======
-    package_dir={"reco_utils": "reco_utils"},
-    packages=find_packages(
-        where=".", exclude=["tests", "tools", "examples", "contrib"]
-    ),
->>>>>>> c908eed6
     python_requires=">=3.6, <4",
 )