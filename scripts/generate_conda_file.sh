#!/bin/bash
# This script generates a conda file for python, pyspark, gpu or
# all libraries.
# For generating a conda file for running only python code:
# $ sh generate_conda_file.sh
# For generating a conda file for running python gpu:
# $ sh generate_conda_file.sh --gpu
# For generating a conda file for running pyspark:
# $ sh generate_conda_file.sh --pyspark
# For generating a conda file for running python gpu and pyspark:
# $ sh generate_conda_file.sh --gpu --pyspark
#

# first check if conda is installed
CONDA_BINARY=$(which conda)
if [ ! -x "$CONDA_BINARY" ] ; then
	echo "No conda found!! Please see the README.md file for installation prerequisites."
	exit 1
fi


# File which contains conda configuration virtual environment name
CONDA_FILE="conda_bare.yaml"

# default CPU-only no-pySpark versions of conda packages.
tensorflow="tensorflow"
gpu="#"
pyspark="#"

# flags to detect if both CPU and GPU are specified
gpu_flag=false
pyspark_flag=false

while [ ! $# -eq 0 ]
do
	case "$1" in
		--help)
			echo "Please specify --gpu to install with GPU-support and"
			echo "--pyspark to install with pySpark support"
			exit
			;;
		--gpu)
			gpu=""
			tensorflow="tensorflow-gpu"
			CONDA_FILE="conda_gpu.yaml"
			gpu_flag=true
			;;
		--pyspark)
			pyspark=""
			CONDA_FILE="conda_pyspark.yaml"
			pyspark_flag=true
			;;			
		*)
			echo $"Usage: $0 invalid argument $1 please run with --help for more information."
			exit 1
	esac
	shift
done

if [ "$pyspark_flag" = true ] && [ "$gpu_flag" = true ]; then
	CONDA_FILE="conda_full.yaml"
fi

# Write conda file with libraries
/bin/cat <<EOM >${CONDA_FILE}
# To create the conda environment:
# $ conda env create -n my_env_name -f conda.yml
#
# To update the conda environment:
# $ conda env update -n my_env_name -f conda.yaml
#
# To register the conda environment in Jupyter:
# $ python -m ipykernel install --user --name my_env_name --display-name "Python (my_env_name)"
#

channels:
- conda-forge
- defaults
dependencies:
- python==3.6
- numpy>=1.13.3
- dask>=0.17.1
${pyspark}- pyspark==2.3.1
- pymongo>=3.6.1
- ipykernel>=4.6.1
- ${tensorflow}==1.5.0
- scikit-surprise>=1.0.6
- scikit-learn==0.19.1
- jupyter>=1.0.0
- fastparquet>=0.1.6
${pyspark}- pyarrow>=0.8.0
${pyspark}- pybind11>=2.2
- pip:
  - pandas>=0.22.0
  - scipy>=1.0.0
  - azure-storage>=0.36.0
  - matplotlib==2.2.2
  - seaborn==0.8.1
  - tffm==1.0.1
  - pytest==3.6.4
  - papermill>=0.15.0
  - black>=18.6b4
${pyspark}  - pysarplus>=0.2.2
  - memory-profiler>=0.54.0
<<<<<<< HEAD
${gpu}  - numba>=0.38.1 
=======
  - gitpython>=2.1.8
>>>>>>> bede8971
EOM

echo "Conda file generated: " $CONDA_FILE
<|MERGE_RESOLUTION|>--- conflicted
+++ resolved
@@ -102,11 +102,8 @@
   - black>=18.6b4
 ${pyspark}  - pysarplus>=0.2.2
   - memory-profiler>=0.54.0
-<<<<<<< HEAD
 ${gpu}  - numba>=0.38.1 
-=======
   - gitpython>=2.1.8
->>>>>>> bede8971
 EOM
 
 echo "Conda file generated: " $CONDA_FILE
