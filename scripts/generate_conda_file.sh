#!/bin/bash
# This script generates a conda file for python, pyspark, gpu or
# all environments.
# For generating a conda file for running only python code:
# $ sh generate_conda_file.sh
# For generating a conda file for running python gpu:
# $ sh generate_conda_file.sh --gpu
# For generating a conda file for running pyspark:
# $ sh generate_conda_file.sh --pyspark
# For generating a conda file for running python gpu and pyspark:
# $ sh generate_conda_file.sh --gpu --pyspark
#

# first check if conda is installed
CONDA_BINARY=$(which conda)
if [ ! -x "$CONDA_BINARY" ] ; then
	echo "No conda found!! Please see the SETUP.md file for installation prerequisites."
	exit 1
fi


# File which contains conda configuration virtual environment name
CONDA_FILE="conda_bare.yaml"

# default CPU-only no-pySpark versions of conda packages.
tensorflow="tensorflow"
gpu="#"
pyspark="#"

# flags to detect if both CPU and GPU are specified
gpu_flag=false
pyspark_flag=false

while [ ! $# -eq 0 ]
do
	case "$1" in
		--help)
			echo "Please specify --gpu to install with GPU-support and"
			echo "--pyspark to install with pySpark support"
			exit
			;;
		--gpu)
			gpu=""
			tensorflow="tensorflow-gpu"
			CONDA_FILE="conda_gpu.yaml"
			gpu_flag=true
			;;
		--pyspark)
			pyspark=""
			CONDA_FILE="conda_pyspark.yaml"
			pyspark_flag=true
			;;			
		*)
			echo $"Usage: $0 invalid argument $1 please run with --help for more information."
			exit 1
	esac
	shift
done

if [ "$pyspark_flag" = true ] && [ "$gpu_flag" = true ]; then
	CONDA_FILE="conda_full.yaml"
fi

# Write conda file with libraries
/bin/cat <<EOM >${CONDA_FILE}
# To create the conda environment:
# $ conda env create -n my_env_name -f conda.yml
#
# To update the conda environment:
# $ conda env update -n my_env_name -f conda.yaml
#
# To register the conda environment in Jupyter:
# $ python -m ipykernel install --user --name my_env_name --display-name "Python (my_env_name)"
#

channels:
- conda-forge
- defaults
dependencies:
- python==3.6.7
- numpy>=1.13.3
- dask>=0.17.1
${pyspark}- pyspark==2.3.1
- pymongo>=3.6.1
- ipykernel>=4.6.1
- ${tensorflow}==1.5.0
- scikit-surprise>=1.0.6
- scikit-learn==0.19.1
- jupyter>=1.0.0
- fastparquet>=0.1.6
${pyspark}- pyarrow>=0.8.0
- pip:
<<<<<<< HEAD
  - pandas>=0.23.4
=======
  - hyperopt==0.1.1
  - idna==2.7
  - pandas>=0.22.0
>>>>>>> 275c34b3
  - scipy>=1.0.0
  - azure-storage>=0.36.0
  - matplotlib>=2.2.2
  - seaborn>=0.8.1
  - pytest>=3.6.4
  - papermill>=0.15.0
  - black>=18.6b4
  - memory-profiler>=0.54.0
${gpu}  - numba>=0.38.1 
  - gitpython>=2.1.8
  - pydocumentdb>=2.3.3
  - azureml-core>=0.1.74
EOM

echo "Conda file generated: " $CONDA_FILE
<|MERGE_RESOLUTION|>--- conflicted
+++ resolved
@@ -90,13 +90,9 @@
 - fastparquet>=0.1.6
 ${pyspark}- pyarrow>=0.8.0
 - pip:
-<<<<<<< HEAD
   - pandas>=0.23.4
-=======
   - hyperopt==0.1.1
   - idna==2.7
-  - pandas>=0.22.0
->>>>>>> 275c34b3
   - scipy>=1.0.0
   - azure-storage>=0.36.0
   - matplotlib>=2.2.2
