--- conflicted
+++ resolved
@@ -32,25 +32,16 @@
   },
   {
    "cell_type": "code",
-<<<<<<< HEAD
    "execution_count": 2,
-=======
-   "execution_count": 1,
->>>>>>> ef1b9f0b
    "metadata": {},
    "outputs": [
     {
      "name": "stdout",
      "output_type": "stream",
      "text": [
-<<<<<<< HEAD
       "System version: 3.5.4 |Anaconda custom (64-bit)| (default, Nov 20 2017, 18:44:38) \n",
       "[GCC 7.2.0]\n",
       "Pandas version: 0.22.0\n"
-=======
-      "System version: 3.6.5 |Anaconda, Inc.| (default, Mar 29 2018, 13:32:41) [MSC v.1900 64 bit (AMD64)]\n",
-      "Pandas version: 0.23.0\n"
->>>>>>> ef1b9f0b
      ]
     }
    ],
@@ -59,17 +50,10 @@
     "import sys\n",
     "sys.path.append(\"../../\")\n",
     "\n",
-<<<<<<< HEAD
     "from utilities.recommender.sar.sar_singlenode import SARSingleNodeReference\n",
     "from utilities.dataset.url_utils import maybe_download\n",
     "from utilities.dataset.python_splitters import python_random_split\n",
     "from utilities.evaluation.python_evaluation import map_at_k, ndcg_at_k, precision_at_k, recall_at_k\n",
-=======
-    "from reco_utils.recommender.sar.sar_singlenode import SARSingleNodeReference\n",
-    "from reco_utils.dataset.url_utils import maybe_download\n",
-    "from reco_utils.dataset.python_splitters import python_random_split\n",
-    "from reco_utils.evaluation.python_evaluation import PythonRatingEvaluation, PythonRankingEvaluation\n",
->>>>>>> ef1b9f0b
     "\n",
     "import itertools\n",
     "import pandas as pd\n",
@@ -210,11 +194,7 @@
   },
   {
    "cell_type": "code",
-<<<<<<< HEAD
    "execution_count": 5,
-=======
-   "execution_count": 4,
->>>>>>> ef1b9f0b
    "metadata": {},
    "outputs": [],
    "source": [
@@ -239,11 +219,7 @@
   },
   {
    "cell_type": "code",
-<<<<<<< HEAD
    "execution_count": 6,
-=======
-   "execution_count": 5,
->>>>>>> ef1b9f0b
    "metadata": {},
    "outputs": [],
    "source": [
@@ -262,11 +238,7 @@
   },
   {
    "cell_type": "code",
-<<<<<<< HEAD
    "execution_count": 7,
-=======
-   "execution_count": 6,
->>>>>>> ef1b9f0b
    "metadata": {},
    "outputs": [],
    "source": [
@@ -285,11 +257,7 @@
   },
   {
    "cell_type": "code",
-<<<<<<< HEAD
    "execution_count": 8,
-=======
-   "execution_count": 7,
->>>>>>> ef1b9f0b
    "metadata": {},
    "outputs": [],
    "source": [
@@ -308,11 +276,7 @@
   },
   {
    "cell_type": "code",
-<<<<<<< HEAD
    "execution_count": 9,
-=======
-   "execution_count": 8,
->>>>>>> ef1b9f0b
    "metadata": {},
    "outputs": [],
    "source": [
@@ -329,11 +293,7 @@
   },
   {
    "cell_type": "code",
-<<<<<<< HEAD
    "execution_count": 10,
-=======
-   "execution_count": 9,
->>>>>>> ef1b9f0b
    "metadata": {},
    "outputs": [],
    "source": [
@@ -357,48 +317,30 @@
   },
   {
    "cell_type": "code",
-<<<<<<< HEAD
    "execution_count": 11,
-=======
-   "execution_count": 10,
->>>>>>> ef1b9f0b
    "metadata": {},
    "outputs": [
     {
      "name": "stderr",
      "output_type": "stream",
      "text": [
-<<<<<<< HEAD
-      "../../utilities/recommender/sar/sar_singlenode.py:218: SettingWithCopyWarning: \n",
-=======
       "../..\\reco_utils\\recommender\\sar\\sar_singlenode.py:220: SettingWithCopyWarning: \n",
->>>>>>> ef1b9f0b
       "A value is trying to be set on a copy of a slice from a DataFrame.\n",
       "Try using .loc[row_indexer,col_indexer] = value instead\n",
       "\n",
       "See the caveats in the documentation: http://pandas.pydata.org/pandas-docs/stable/indexing.html#indexing-view-versus-copy\n",
       "  df[\"exponential\"] = expo_fun(df[self.col_timestamp].values)\n",
-<<<<<<< HEAD
-      "../../utilities/recommender/sar/sar_singlenode.py:220: SettingWithCopyWarning: \n",
-=======
       "../..\\reco_utils\\recommender\\sar\\sar_singlenode.py:222: SettingWithCopyWarning: \n",
->>>>>>> ef1b9f0b
       "A value is trying to be set on a copy of a slice from a DataFrame.\n",
       "Try using .loc[row_indexer,col_indexer] = value instead\n",
       "\n",
       "See the caveats in the documentation: http://pandas.pydata.org/pandas-docs/stable/indexing.html#indexing-view-versus-copy\n",
       "  df[\"rating_exponential\"] = df[self.col_rating] * df[\"exponential\"]\n",
-<<<<<<< HEAD
-      "/anaconda/envs/airship/lib/python3.5/site-packages/scipy/sparse/base.py:555: RuntimeWarning: invalid value encountered in true_divide\n",
-      "  return np.true_divide(self.todense(), other)\n",
-      "../../utilities/recommender/sar/sar_singlenode.py:418: SettingWithCopyWarning: \n",
-=======
       "../..\\reco_utils\\recommender\\sar\\sar_singlenode.py:284: FutureWarning: Method .as_matrix will be removed in a future version. Use .values instead.\n",
       "  self.index = df.as_matrix([self._col_hashed_users, self._col_hashed_items])\n",
       "C:\\Anaconda3\\lib\\site-packages\\scipy\\sparse\\base.py:594: RuntimeWarning: invalid value encountered in true_divide\n",
       "  return np.true_divide(self.todense(), other)\n",
       "../..\\reco_utils\\recommender\\sar\\sar_singlenode.py:420: SettingWithCopyWarning: \n",
->>>>>>> ef1b9f0b
       "A value is trying to be set on a copy of a slice from a DataFrame.\n",
       "Try using .loc[row_indexer,col_indexer] = value instead\n",
       "\n",
@@ -414,11 +356,7 @@
   },
   {
    "cell_type": "code",
-<<<<<<< HEAD
    "execution_count": 12,
-=======
-   "execution_count": 11,
->>>>>>> ef1b9f0b
    "metadata": {},
    "outputs": [],
    "source": [
@@ -429,11 +367,7 @@
   },
   {
    "cell_type": "code",
-<<<<<<< HEAD
    "execution_count": 13,
-=======
-   "execution_count": 12,
->>>>>>> ef1b9f0b
    "metadata": {
     "scrolled": true
    },
@@ -520,8 +454,10 @@
    "cell_type": "markdown",
    "metadata": {},
    "source": [
-<<<<<<< HEAD
-    "### 5. Evaluate how well SAR performs "
+    "### 5. Evaluate how well SAR performs \n",
+        "\n",
+    "We evaluate how well SAR performs with for a few common ranking metrics provided in the `PythonRankingEvaluation` classs in utilities. We will consider the Mean Average Precision (MAP), Normalized Discounted Cumalative Gain (NDCG), Precision, and Recall for the top-k items per user we computed with SAR."
+
    ]
   },
   {
@@ -618,11 +554,6 @@
    ],
    "source": [
     "test.head()"
-=======
-    "# 3. Evaluate how well SAR performs \n",
-    "\n",
-    "We evaluate how well SAR performs with for a few common ranking metrics provided in the `PythonRankingEvaluation` classs in utilities. We will consider the Mean Average Precision (MAP), Normalized Discounted Cumalative Gain (NDCG), Precision, and Recall for the top-k items per user we computed with SAR."
->>>>>>> ef1b9f0b
    ]
   },
   {
@@ -680,11 +611,7 @@
   },
   {
    "cell_type": "code",
-<<<<<<< HEAD
    "execution_count": 26,
-=======
-   "execution_count": 14,
->>>>>>> ef1b9f0b
    "metadata": {},
    "outputs": [
     {
@@ -702,29 +629,17 @@
    ],
    "source": [
     "print(\"Model:\\t\" + model.model_str,\n",
-<<<<<<< HEAD
     "      \"Top K:\\t%d\" % k,\n",
     "      \"MAP:\\t%f\" % eval_map,\n",
     "      \"NDCG:\\t%f\" % eval_ndcg,\n",
     "      \"Precision@K:\\t%f\" % eval_precision,\n",
     "      \"Recall@K:\\t%f\" % eval_recall, sep='\\n')"
-=======
-    "      \"Top K:\\t%d\" % rank_eval.k,\n",
-    "      \"MAP@k:\\t%f\" % rank_eval.map_at_k(),\n",
-    "      \"NDCG@k:\\t%f\" % rank_eval.ndcg_at_k(),\n",
-    "      \"Precision@k:\\t%f\" % rank_eval.precision_at_k(),\n",
-    "      \"Recall@k:\\t%f\" % rank_eval.recall_at_k(), sep='\\n')"
->>>>>>> ef1b9f0b
    ]
   }
  ],
  "metadata": {
   "kernelspec": {
-<<<<<<< HEAD
-   "display_name": "Python [default]",
-=======
    "display_name": "Python (reco)",
->>>>>>> ef1b9f0b
    "language": "python",
    "name": "reco"
   },
@@ -738,11 +653,7 @@
    "name": "python",
    "nbconvert_exporter": "python",
    "pygments_lexer": "ipython3",
-<<<<<<< HEAD
-   "version": "3.5.4"
-=======
    "version": "3.6.5"
->>>>>>> ef1b9f0b
   }
  },
  "nbformat": 4,
